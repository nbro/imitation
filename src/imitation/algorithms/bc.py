"""Behavioural Cloning (BC).

Trains policy by applying supervised learning to a fixed dataset of (observation,
action) pairs generated by some expert demonstrator.
"""

from typing import Any, Callable, Dict, Iterable, Mapping, Optional, Tuple, Type, Union

import gym
import torch as th
from stable_baselines3.common import logger, policies, utils
from tqdm.autonotebook import trange

from imitation.policies import base


def reconstruct_policy(
    policy_path: str,
    device: Union[th.device, str] = "auto",
) -> policies.BasePolicy:
    """Reconstruct a saved policy.

    Args:
        policy_path: path where `.save_policy()` has been run.
        device: device on which to load the policy.

    Returns:
        policy: policy with reloaded weights.
    """
    policy = th.load(policy_path, map_location=utils.get_device(device))
    assert isinstance(policy, policies.BasePolicy)
    return policy


class ConstantLRSchedule:
    """A callable that returns a constant learning rate."""

    def __init__(self, lr: float = 1e-3):
        """
        Args:
            lr: the constant learning rate that calls to this object will return.
        """
        self.lr = lr

    def __call__(self, _):
        """
        Returns the constant learning rate.
        """
        return self.lr


BCDataLoaderLike = Iterable[Mapping[str, th.Tensor]]


class BC:
    # TODO(scottemmons): pass BasePolicy into BC directly (rather than passing its
    #  arguments)
    def __init__(
        self,
        observation_space: gym.Space,
        action_space: gym.Space,
        *,
        policy_class: Type[policies.BasePolicy] = base.FeedForward32Policy,
        policy_kwargs: Optional[Mapping[str, Any]] = None,
<<<<<<< HEAD
        expert_dataloader: Optional[BCDataLoaderLike] = None,
=======
        expert_data: Union[
            types.TransitionsMinimal,
            datasets.Dataset[types.TransitionsMinimal],
            None,
        ] = None,
        batch_size: int = 32,
>>>>>>> c668cdaa
        optimizer_cls: Type[th.optim.Optimizer] = th.optim.Adam,
        optimizer_kwargs: Optional[Dict[str, Any]] = None,
        ent_weight: float = 1e-3,
        l2_weight: float = 0.0,
        device: Union[str, th.device] = "auto",
    ):
        """Behavioral cloning (BC).

        Recovers a policy via supervised learning on a Torch DataLoader of
        observation-action Tensor pairs.

        Args:
            observation_space: the observation space of the environment.
            action_space: the action space of the environment.
            policy_class: used to instantiate imitation policy.
            policy_kwargs: keyword arguments passed to policy's constructor.
            expert_dataloader: If not None, then immediately call
                  `self.set_expert_dataloader(expert_data)` during initialization.
            optimizer_cls: optimiser to use for supervised training.
            optimizer_kwargs: keyword arguments, excluding learning rate and
                  weight decay, for optimiser construction.
            ent_weight: scaling applied to the policy's entropy regularization.
            l2_weight: scaling applied to the policy's L2 regularization.
            device: name/identity of device to place policy on.
        """
        if optimizer_kwargs:
            if "weight_decay" in optimizer_kwargs:
                raise ValueError("Use the parameter l2_weight instead of weight_decay.")

        self.action_space = action_space
        self.observation_space = observation_space
        self.policy_class = policy_class
        self.device = device = utils.get_device(device)
        self.policy_kwargs = dict(
            observation_space=self.observation_space,
            action_space=self.action_space,
            lr_schedule=ConstantLRSchedule(),
            device=self.device,
        )
        self.policy_kwargs.update(policy_kwargs or {})
        self.device = utils.get_device(device)

        self.policy = self.policy_class(**self.policy_kwargs).to(
            self.device
        )  # pytype: disable=not-instantiable
        optimizer_kwargs = optimizer_kwargs or {}
        self.optimizer = optimizer_cls(self.policy.parameters(), **optimizer_kwargs)

        self.expert_dataloader: Optional[BCDataLoaderLike] = None
        self.ent_weight = ent_weight
        self.l2_weight = l2_weight

        if expert_dataloader is not None:
            self.set_expert_dataloader(expert_dataloader)

<<<<<<< HEAD
    def set_expert_dataloader(self, expert_dataloader: BCDataLoaderLike) -> None:
        """Set the expert dataloader, which yields batches of obs-act pairs.
=======
    def set_expert_dataset(
        self,
        expert_data: Union[
            types.TransitionsMinimal,
            datasets.Dataset[types.TransitionsMinimal],
        ],
    ) -> None:
        """Replace the current expert dataset with a new one.
>>>>>>> c668cdaa

        Changing the expert dataloader on-demand is useful for DAgger and other
        interactive algorithms.

        Args:
             expert_dataloader: Either a Torch `DataLoader` that yields dictionaries
                containing "obs" and "acts" tensors, or any other iterator that
                yields the same.
        """
        self.expert_dataloader = expert_dataloader

    def _calculate_loss(self, obs, acts) -> Tuple[th.Tensor, Dict[str, float]]:
        """
        Calculate the supervised learning loss used to train the behavioral clone.

        Args:
            obs: The observations seen by the expert.
            acts: The actions taken by the expert.

        Returns:
            loss: The supervised learning loss for the behavioral clone to optimize.
            stats_dict: Statistics about the learning process to be logged.

        """
        _, log_prob, entropy = self.policy.evaluate_actions(obs, acts)
        prob_true_act = th.exp(log_prob).mean()
        log_prob = log_prob.mean()
        entropy = entropy.mean()

        l2_norms = [th.sum(th.square(w)) for w in self.policy.parameters()]
        l2_norm = sum(l2_norms) / 2  # divide by 2 to cancel with gradient of square

        ent_loss = -self.ent_weight * entropy
        neglogp = -log_prob
        l2_loss = self.l2_weight * l2_norm
        loss = neglogp + ent_loss + l2_loss

        stats_dict = dict(
            neglogp=neglogp.item(),
            loss=loss.item(),
            entropy=entropy.item(),
            ent_loss=ent_loss.item(),
            prob_true_act=prob_true_act.item(),
            l2_norm=l2_norm.item(),
            l2_loss=l2_loss.item(),
        )

        return loss, stats_dict

    def train(
        self,
        n_epochs: int = 100,
        *,
        on_epoch_end: Callable[[dict], None] = None,
        log_interval: int = 100,
    ):
        """Train with supervised learning for some number of epochs.

        Here an 'epoch' is just a complete pass through the expert data loader,
        as set by `self.set_expert_dataloader()`.

        Args:
            n_epochs: Number of complete passes made through dataset.
            on_epoch_end: Optional callback to run at
                the end of each epoch. Will receive all locals from this function as
                dictionary argument (!!).
            log_interval: Log stats after every log_interval batches.
        """
        samples_so_far = 0
        batch_num = 0
        for epoch_num in trange(n_epochs, desc="BC epoch"):
            for batch in self.expert_dataloader:
                batch_num += 1
                batch_size = len(batch["obs"])
                assert batch_size > 0
                samples_so_far += batch_size

                obs = batch["obs"].to(self.device)
                acts = batch["acts"].to(self.device)
                loss, stats_dict = self._calculate_loss(obs, acts)

                self.optimizer.zero_grad()
                loss.backward()
                self.optimizer.step()
                stats_dict["epoch_num"] = epoch_num
                stats_dict["n_updates"] = batch_num
                stats_dict["batch_size"] = batch_size

                if batch_num % log_interval == 0:
                    for k, v in stats_dict.items():
                        logger.record(k, v)
                    logger.dump(batch_num)

            if on_epoch_end is not None:
                on_epoch_end(locals())

    def save_policy(self, policy_path: str) -> None:
        """Save policy to a path. Can be reloaded by `.reconstruct_policy()`.

        Args:
            policy_path: path to save policy to.
        """
        th.save(self.policy, policy_path)<|MERGE_RESOLUTION|>--- conflicted
+++ resolved
@@ -62,16 +62,7 @@
         *,
         policy_class: Type[policies.BasePolicy] = base.FeedForward32Policy,
         policy_kwargs: Optional[Mapping[str, Any]] = None,
-<<<<<<< HEAD
         expert_dataloader: Optional[BCDataLoaderLike] = None,
-=======
-        expert_data: Union[
-            types.TransitionsMinimal,
-            datasets.Dataset[types.TransitionsMinimal],
-            None,
-        ] = None,
-        batch_size: int = 32,
->>>>>>> c668cdaa
         optimizer_cls: Type[th.optim.Optimizer] = th.optim.Adam,
         optimizer_kwargs: Optional[Dict[str, Any]] = None,
         ent_weight: float = 1e-3,
@@ -127,19 +118,8 @@
         if expert_dataloader is not None:
             self.set_expert_dataloader(expert_dataloader)
 
-<<<<<<< HEAD
     def set_expert_dataloader(self, expert_dataloader: BCDataLoaderLike) -> None:
         """Set the expert dataloader, which yields batches of obs-act pairs.
-=======
-    def set_expert_dataset(
-        self,
-        expert_data: Union[
-            types.TransitionsMinimal,
-            datasets.Dataset[types.TransitionsMinimal],
-        ],
-    ) -> None:
-        """Replace the current expert dataset with a new one.
->>>>>>> c668cdaa
 
         Changing the expert dataloader on-demand is useful for DAgger and other
         interactive algorithms.
