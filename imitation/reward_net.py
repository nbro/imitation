--- conflicted
+++ resolved
@@ -183,7 +183,6 @@
     tf.summary.histogram("shaping_new", self._new_shaping_output)
 
 
-<<<<<<< HEAD
 def build_basic_theta_network(hid_sizes, obs_space, act_space,
                               old_obs_input, new_obs_input, act_input):
   """Builds a reward network depending on specified observations and actions.
@@ -210,20 +209,6 @@
   """
   if hid_sizes is None:
     hid_sizes = []
-=======
-def _build_theta_network(state_only, hid_sizes, obs_input, obs_space,
-                         act_input, act_space):
-  with tf.variable_scope("theta"):
-    if hid_sizes is None:
-      hid_sizes = []
-
-    if state_only:
-      inputs = util.flat(obs_input, obs_space.shape)
-    else:
-      inputs = [util.flat(obs_input, obs_space.shape),
-                util.flat(act_input, act_space.shape)]
-      inputs = tf.concat(inputs, axis=1)
->>>>>>> 8b7ec6f0
 
   with tf.variable_scope("theta"):
     inputs = [(old_obs_input, obs_space),
